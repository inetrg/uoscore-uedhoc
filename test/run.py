--- conflicted
+++ resolved
@@ -162,12 +162,6 @@
     """
     clean_all()
 
-<<<<<<< HEAD
-    build('libuedhoc.a', '-Os', arc('nrf51dk_nrf51422', 'x86'))
-    test(arc('nrf51dk_nrf51422', 'x86'))
-
-=======
->>>>>>> 06f696fb
     #build('libuedhoc.a', '-O0', arc('native_posix', 'x86'))
     #test(arc('native_posix', 'x86'))
 
