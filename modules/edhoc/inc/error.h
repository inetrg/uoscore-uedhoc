--- conflicted
+++ resolved
@@ -41,12 +41,9 @@
 	CborByteStringBufferToSmall = 19,
 	ErrorDuringCborDecoding = 20,
 	UnsupportedEcdhCurve = 21,
-<<<<<<< HEAD
 	cbor_encoding_error = 22,
 	at_least_one_suite_needed = 23
-=======
-	UnsupportedAEADAlgorithm = 22,
->>>>>>> 367ee4cb
+	UnsupportedAEADAlgorithm = 24,
 } EdhocError;
 
 #endif